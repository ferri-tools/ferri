//! Job orchestrator for ferri-flow execution
//!
//! This module handles:
//! - Parallel job execution
//! - Dependency resolution via topological sort
//! - Context management and expression evaluation
//! - Real-time status updates

use crate::expressions::{self, EvaluationContext};
use crate::flow::{FlowDocument, Job, Step, Update, JobUpdate, JobStatus, StepUpdate, StepStatus};
use crossbeam_channel::Sender;
use std::collections::{HashMap, VecDeque};
use std::fs;
use std::io;
use std::path::{Path, PathBuf};
use std::process::Command;
use std::sync::{Arc, Mutex};
use std::thread;

/// Orchestrator state for flow execution
pub struct FlowOrchestrator {
    flow: FlowDocument,
    base_path: std::path::PathBuf,
    update_sender: Sender<Update>,
    runtime_inputs: HashMap<String, String>,
}

impl FlowOrchestrator {
    pub fn new(
        flow: FlowDocument,
        base_path: &Path,
        update_sender: Sender<Update>,
        runtime_inputs: HashMap<String, String>,
    ) -> Self {
        Self {
            flow,
            base_path: base_path.to_path_buf(),
            update_sender,
            runtime_inputs,
        }
    }

    /// Execute the entire flow
    pub fn execute(&self) -> io::Result<()> {
        // Create temporary workspace directories
        let workspace_root = self.create_workspace_directories()?;

        // Build workspace path mapping
        let workspace_paths = self.build_workspace_paths(&workspace_root);

        // Ensure cleanup happens even if execution fails
        let _cleanup_guard = WorkspaceCleanupGuard::new(workspace_root.clone());

        // Resolve execution order
        let execution_order = self.resolve_execution_order()?;

        // Shared state for job outputs
        let job_outputs = Arc::new(Mutex::new(HashMap::<String, HashMap<String, String>>::new()));

        // Execute jobs in waves (each wave contains jobs that can run in parallel)
        for wave in execution_order {
            self.execute_wave(&wave, Arc::clone(&job_outputs), &workspace_paths)?;
        }

        Ok(())
    }

    /// Build a mapping of workspace names to their absolute paths
    fn build_workspace_paths(&self, workspace_root: &Path) -> HashMap<String, PathBuf> {
        let mut paths = HashMap::new();
        if let Some(workspaces) = &self.flow.spec.workspaces {
            for workspace in workspaces {
                paths.insert(
                    workspace.name.clone(),
                    workspace_root.join(&workspace.name),
                );
            }
        }
        paths
    }

    /// Create temporary workspace directories for this flow run
    fn create_workspace_directories(&self) -> io::Result<PathBuf> {
        // Create a unique temporary directory for this flow run
        let timestamp = std::time::SystemTime::now()
            .duration_since(std::time::UNIX_EPOCH)
            .unwrap()
            .as_millis();
        let flow_name = &self.flow.metadata.name;
        let workspace_root = std::env::temp_dir()
            .join("ferri-workspaces")
            .join(format!("{}-{}", flow_name, timestamp));

        // Create the root directory
        fs::create_dir_all(&workspace_root)?;

        // Create a subdirectory for each workspace defined in the flow
        if let Some(workspaces) = &self.flow.spec.workspaces {
            for workspace in workspaces {
                let workspace_dir = workspace_root.join(&workspace.name);
                fs::create_dir_all(&workspace_dir)?;
            }
        }

        Ok(workspace_root)
    }

    /// Resolve job execution order using topological sort
    fn resolve_execution_order(&self) -> io::Result<Vec<Vec<String>>> {
        let jobs = &self.flow.spec.jobs;
        let mut in_degree: HashMap<String, usize> = HashMap::new();
        let mut graph: HashMap<String, Vec<String>> = HashMap::new();

        // Initialize graph
        for job_id in jobs.keys() {
            in_degree.insert(job_id.clone(), 0);
            graph.insert(job_id.clone(), Vec::new());
        }

        // Build dependency graph
        for (job_id, job) in jobs {
            if let Some(needs) = &job.needs {
                for dep in needs {
                    graph.get_mut(dep).unwrap().push(job_id.clone());
                    *in_degree.get_mut(job_id).unwrap() += 1;
                }
            }
        }

        // Topological sort with wave tracking
        let mut waves = Vec::new();
        let mut queue = VecDeque::new();

        // Start with jobs that have no dependencies
        for (job_id, &degree) in &in_degree {
            if degree == 0 {
                queue.push_back(job_id.clone());
            }
        }

        let mut processed = 0;
        while !queue.is_empty() {
            // Current wave: all jobs in the queue now
            let mut current_wave = Vec::new();
            let wave_size = queue.len();

            for _ in 0..wave_size {
                if let Some(job_id) = queue.pop_front() {
                    current_wave.push(job_id.clone());
                    processed += 1;

                    // Reduce in-degree for dependent jobs
                    if let Some(dependents) = graph.get(&job_id) {
                        for dep_job in dependents {
                            let degree = in_degree.get_mut(dep_job).unwrap();
                            *degree -= 1;
                            if *degree == 0 {
                                queue.push_back(dep_job.clone());
                            }
                        }
                    }
                }
            }

            if !current_wave.is_empty() {
                waves.push(current_wave);
            }
        }

        // Check for cycles
        if processed != jobs.len() {
            return Err(io::Error::new(
                io::ErrorKind::InvalidData,
                "Circular dependency detected in job graph"
            ));
        }

        Ok(waves)
    }

    /// Execute a wave of jobs in parallel
    fn execute_wave(
        &self,
        wave: &[String],
        job_outputs: Arc<Mutex<HashMap<String, HashMap<String, String>>>>,
        workspace_paths: &HashMap<String, PathBuf>,
    ) -> io::Result<()> {
        // Send Pending status for all jobs in this wave
        for job_id in wave {
            self.update_sender.send(Update::Job(JobUpdate {
                job_id: job_id.clone(),
                status: JobStatus::Pending,
            })).unwrap();
        }

        let mut handles = Vec::new();

        for job_id in wave {
            let job = self.flow.spec.jobs.get(job_id).unwrap().clone();
            let job_id = job_id.clone();
            let base_path = self.base_path.clone();
            let update_sender = self.update_sender.clone();
            let runtime_inputs = self.runtime_inputs.clone();
            let job_outputs_clone = Arc::clone(&job_outputs);
            let flow = self.flow.clone();

            let workspace_paths_clone = workspace_paths.clone();

            let handle = thread::spawn(move || {
                Self::execute_job(
                    &job_id,
                    &job,
                    &base_path,
                    update_sender,
                    &runtime_inputs,
                    job_outputs_clone,
                    &flow,
                    &workspace_paths_clone,
                )
            });

            handles.push(handle);
        }

        // Wait for all jobs in this wave to complete
        let mut errors = Vec::new();
        for (idx, handle) in handles.into_iter().enumerate() {
            let job_id = &wave[idx];
            match handle.join() {
                Ok(Ok(())) => {
                    // Job succeeded
                    self.update_sender.send(Update::Job(JobUpdate {
                        job_id: job_id.clone(),
                        status: JobStatus::Succeeded,
                    })).unwrap();
                }
                Ok(Err(e)) => {
                    // Job returned an error
                    let error_msg = e.to_string();
                    self.update_sender.send(Update::Job(JobUpdate {
                        job_id: job_id.clone(),
                        status: JobStatus::Failed(error_msg.clone()),
                    })).unwrap();
                    errors.push(format!("Job '{}' failed: {}", job_id, error_msg));
                }
                Err(e) => {
                    // Thread panicked
                    let panic_msg = format!("Job thread panicked: {:?}", e);
                    self.update_sender.send(Update::Job(JobUpdate {
                        job_id: job_id.clone(),
                        status: JobStatus::Failed(panic_msg.clone()),
                    })).unwrap();
                    errors.push(panic_msg);
                }
            }
        }

        if !errors.is_empty() {
            return Err(io::Error::new(
                io::ErrorKind::Other,
                errors.join("; ")
            ));
        }

        Ok(())
    }

    /// Execute a single job
    fn execute_job(
        job_id: &str,
        job: &Job,
        base_path: &Path,
        update_sender: Sender<Update>,
        runtime_inputs: &HashMap<String, String>,
        job_outputs: Arc<Mutex<HashMap<String, HashMap<String, String>>>>,
        _flow: &FlowDocument,
        workspace_paths: &HashMap<String, PathBuf>,
    ) -> io::Result<()> {
        // Send Running status
        update_sender.send(Update::Job(JobUpdate {
            job_id: job_id.to_string(),
            status: JobStatus::Running,
        })).unwrap();

        // Build evaluation context
        let mut ctx = EvaluationContext::new().with_inputs(runtime_inputs.clone());

        // Add job outputs from dependencies
        {
            let outputs = job_outputs.lock().unwrap();
            for (dep_job_id, dep_outputs) in outputs.iter() {
                for (output_name, output_value) in dep_outputs.iter() {
                    ctx.add_job_output(
                        dep_job_id.clone(),
                        output_name.clone(),
                        output_value.clone(),
                    );
                }
            }
        }

        // Execute each step sequentially within the job
        for (step_idx, step) in job.steps.iter().enumerate() {
            let step_name = step.name.clone()
                .unwrap_or_else(|| format!("step-{}", step_idx));

            Self::execute_step(
                job_id,
                &step_name,
                step,
                base_path,
                &update_sender,
                &mut ctx,
                workspace_paths,
            )?;
        }

        // TODO: Collect job-level outputs and store them in job_outputs

        Ok(())
    }

    /// Execute a single step
    fn execute_step(
        job_id: &str,
        step_name: &str,
        step: &Step,
        base_path: &Path,
        update_sender: &Sender<Update>,
        ctx: &mut EvaluationContext,
        workspace_paths: &HashMap<String, PathBuf>,
    ) -> io::Result<()> {
        // Send running status
        update_sender.send(Update::Step(StepUpdate {
            job_id: job_id.to_string(),
            step_name: step_name.to_string(),
            status: StepStatus::Running,
            output: None,
        })).unwrap();

        // Evaluate expressions in the step
        let evaluated_step = Self::evaluate_step_expressions(step, ctx)?;

        // Execute based on step type
        if let Some(run_command) = &evaluated_step.run {
            Self::execute_run_step(
                job_id,
                step_name,
                run_command,
                &evaluated_step.env,
                base_path,
                update_sender,
                ctx,
                workspace_paths,
                &evaluated_step.workspaces,
            )?;
        } else if let Some(uses) = &evaluated_step.uses {
            // TODO: Implement reusable actions
            return Err(io::Error::new(
                io::ErrorKind::Unsupported,
                format!("Reusable actions not yet implemented: {}", uses)
            ));
        }

        Ok(())
    }

    /// Evaluate expressions in a step
    fn evaluate_step_expressions(step: &Step, ctx: &EvaluationContext) -> io::Result<Step> {
        let mut evaluated = step.clone();

        // Evaluate 'run' field
        if let Some(run) = &step.run {
            evaluated.run = Some(expressions::evaluate_expressions(run, ctx)?);
        }

        // Evaluate environment variables
        if let Some(env) = &step.env {
            let mut evaluated_env = HashMap::new();
            for (key, value) in env {
                let evaluated_value = expressions::evaluate_expressions(value, ctx)?;
                evaluated_env.insert(key.clone(), evaluated_value);
            }
            evaluated.env = Some(evaluated_env);
        }

        Ok(evaluated)
    }

    /// Execute a 'run' step
    fn execute_run_step(
        job_id: &str,
        step_name: &str,
        command: &str,
        env: &Option<HashMap<String, String>>,
        base_path: &Path,
        update_sender: &Sender<Update>,
        ctx: &mut EvaluationContext,
        workspace_paths: &HashMap<String, PathBuf>,
        step_workspaces: &Option<Vec<crate::flow::StepWorkspace>>,
    ) -> io::Result<()> {
        // Create a temporary file for step outputs
        let output_file = base_path.join(format!(".ferri-step-output-{}-{}", job_id, step_name));

        // Build command for direct execution
        let mut cmd = Command::new("sh");
        cmd.arg("-c").arg(command);
        cmd.current_dir(base_path);

<<<<<<< HEAD
        // Mount workspaces by setting environment variables
        if let Some(step_ws) = step_workspaces {
            for ws in step_ws {
                if let Some(workspace_path) = workspace_paths.get(&ws.name) {
                    // Set FERRI_WORKSPACE_<NAME> environment variable
                    let env_var_name = format!("FERRI_WORKSPACE_{}", ws.name.to_uppercase());
                    cmd.env(&env_var_name, workspace_path);
                } else {
                    return Err(io::Error::new(
                        io::ErrorKind::NotFound,
                        format!("Workspace '{}' not found in flow definition", ws.name)
                    ));
                }
            }
        }
=======
        // Set FERRI_OUTPUT_FILE environment variable
        cmd.env("FERRI_OUTPUT_FILE", &output_file);
>>>>>>> 56f09543

        // Add user-provided environment variables
        if let Some(env_vars) = env {
            for (key, value) in env_vars {
                cmd.env(key, value);
            }
        }

        // Execute command and capture output
        let output_result = cmd.output();

        match output_result {
            Ok(output) => {
                // Combine stdout and stderr
                let mut combined_output = String::new();
                if !output.stdout.is_empty() {
                    combined_output.push_str(&String::from_utf8_lossy(&output.stdout));
                }
                if !output.stderr.is_empty() {
                    if !combined_output.is_empty() {
                        combined_output.push('\n');
                    }
                    combined_output.push_str(&String::from_utf8_lossy(&output.stderr));
                }

                if output.status.success() {
                    // Parse outputs from the output file
                    if output_file.exists() {
                        if let Ok(file) = fs::File::open(&output_file) {
                            let reader = io::BufReader::new(file);
                            for line in reader.lines() {
                                if let Ok(line) = line {
                                    // Parse format: name=value
                                    if let Some((name, value)) = line.split_once('=') {
                                        ctx.add_step_output(
                                            step_name.to_string(),
                                            name.trim().to_string(),
                                            value.trim().to_string(),
                                        );
                                    }
                                }
                            }
                        }
                        // Clean up the temporary file
                        let _ = fs::remove_file(&output_file);
                    }

                    // Also store stdout for backward compatibility
                    ctx.add_step_output(
                        step_name.to_string(),
                        "stdout".to_string(),
                        combined_output.clone(),
                    );

                    // Send completion update
                    update_sender.send(Update::Step(StepUpdate {
                        job_id: job_id.to_string(),
                        step_name: step_name.to_string(),
                        status: StepStatus::Completed,
                        output: Some(combined_output),
                    })).unwrap();

                    Ok(())
                } else {
                    // Clean up output file on failure
                    if output_file.exists() {
                        let _ = fs::remove_file(&output_file);
                    }

                    // Command failed
                    let exit_code = output.status.code().unwrap_or(-1);
                    let err_msg = format!(
                        "Step '{}' failed with exit code {}\n{}",
                        step_name, exit_code, combined_output
                    );

                    update_sender.send(Update::Step(StepUpdate {
                        job_id: job_id.to_string(),
                        step_name: step_name.to_string(),
                        status: StepStatus::Failed(err_msg.clone()),
                        output: Some(combined_output),
                    })).unwrap();

                    Err(io::Error::new(io::ErrorKind::Other, err_msg))
                }
            }
            Err(e) => {
                // Failed to execute command
                let err_msg = format!("Failed to execute step '{}': {}", step_name, e);

                update_sender.send(Update::Step(StepUpdate {
                    job_id: job_id.to_string(),
                    step_name: step_name.to_string(),
                    status: StepStatus::Failed(err_msg.clone()),
                    output: None,
                })).unwrap();

                Err(io::Error::new(io::ErrorKind::Other, err_msg))
            }
        }
    }
}

/// Guard that ensures workspace directories are cleaned up when dropped
struct WorkspaceCleanupGuard {
    workspace_root: PathBuf,
}

impl WorkspaceCleanupGuard {
    fn new(workspace_root: PathBuf) -> Self {
        Self { workspace_root }
    }
}

impl Drop for WorkspaceCleanupGuard {
    fn drop(&mut self) {
        // Attempt to remove the workspace directory
        // Ignore errors during cleanup to avoid panicking in drop
        let _ = fs::remove_dir_all(&self.workspace_root);
    }
}

#[cfg(test)]
mod tests {
    use super::*;
    use crate::flow::{FlowSpec, Metadata};

    #[test]
    fn test_simple_dependency_resolution() {
        // Create a simple flow: job1 -> job2 -> job3
        let mut jobs = HashMap::new();

        jobs.insert("job1".to_string(), Job {
            name: Some("Job 1".to_string()),
            runs_on: "ubuntu-latest".to_string(),
            needs: None,
            steps: vec![],
        });

        jobs.insert("job2".to_string(), Job {
            name: Some("Job 2".to_string()),
            runs_on: "ubuntu-latest".to_string(),
            needs: Some(vec!["job1".to_string()]),
            steps: vec![],
        });

        jobs.insert("job3".to_string(), Job {
            name: Some("Job 3".to_string()),
            runs_on: "ubuntu-latest".to_string(),
            needs: Some(vec!["job2".to_string()]),
            steps: vec![],
        });

        let flow = FlowDocument {
            api_version: "ferri.flow/v1alpha1".to_string(),
            kind: "Flow".to_string(),
            metadata: Metadata {
                name: "test-flow".to_string(),
                labels: None,
                annotations: None,
            },
            spec: FlowSpec {
                inputs: None,
                workspaces: None,
                jobs,
            },
        };

        let (tx, _rx) = crossbeam_channel::unbounded();
        let orchestrator = FlowOrchestrator::new(
            flow,
            Path::new("/tmp"),
            tx,
            HashMap::new(),
        );

        let order = orchestrator.resolve_execution_order().unwrap();

        assert_eq!(order.len(), 3);
        assert_eq!(order[0], vec!["job1"]);
        assert_eq!(order[1], vec!["job2"]);
        assert_eq!(order[2], vec!["job3"]);
    }

    #[test]
    fn test_parallel_jobs() {
        // Create jobs that can run in parallel
        let mut jobs = HashMap::new();

        jobs.insert("job1".to_string(), Job {
            name: Some("Job 1".to_string()),
            runs_on: "ubuntu-latest".to_string(),
            needs: None,
            steps: vec![],
        });

        jobs.insert("job2".to_string(), Job {
            name: Some("Job 2".to_string()),
            runs_on: "ubuntu-latest".to_string(),
            needs: None,
            steps: vec![],
        });

        jobs.insert("job3".to_string(), Job {
            name: Some("Job 3".to_string()),
            runs_on: "ubuntu-latest".to_string(),
            needs: Some(vec!["job1".to_string(), "job2".to_string()]),
            steps: vec![],
        });

        let flow = FlowDocument {
            api_version: "ferri.flow/v1alpha1".to_string(),
            kind: "Flow".to_string(),
            metadata: Metadata {
                name: "test-flow".to_string(),
                labels: None,
                annotations: None,
            },
            spec: FlowSpec {
                inputs: None,
                workspaces: None,
                jobs,
            },
        };

        let (tx, _rx) = crossbeam_channel::unbounded();
        let orchestrator = FlowOrchestrator::new(
            flow,
            Path::new("/tmp"),
            tx,
            HashMap::new(),
        );

        let order = orchestrator.resolve_execution_order().unwrap();

        assert_eq!(order.len(), 2);
        assert_eq!(order[0].len(), 2); // job1 and job2 in parallel
        assert!(order[0].contains(&"job1".to_string()));
        assert!(order[0].contains(&"job2".to_string()));
        assert_eq!(order[1], vec!["job3"]);
    }

    #[test]
    fn test_job_state_tracking() {
        // Create a simple flow with two jobs
        let mut jobs = HashMap::new();

        jobs.insert("job1".to_string(), Job {
            name: Some("Job 1".to_string()),
            runs_on: "ubuntu-latest".to_string(),
            needs: None,
            steps: vec![],
        });

        jobs.insert("job2".to_string(), Job {
            name: Some("Job 2".to_string()),
            runs_on: "ubuntu-latest".to_string(),
            needs: Some(vec!["job1".to_string()]),
            steps: vec![],
        });

        let flow = FlowDocument {
            api_version: "ferri.flow/v1alpha1".to_string(),
            kind: "Flow".to_string(),
            metadata: Metadata {
                name: "test-flow".to_string(),
                labels: None,
                annotations: None,
            },
            spec: FlowSpec {
                inputs: None,
                workspaces: None,
                jobs,
            },
        };

        let (tx, rx) = crossbeam_channel::unbounded();
        let orchestrator = FlowOrchestrator::new(
            flow,
            Path::new("/tmp"),
            tx,
            HashMap::new(),
        );

        // Get execution order
        let order = orchestrator.resolve_execution_order().unwrap();
        assert_eq!(order.len(), 2);

        // Verify we have the channel set up correctly
        // (Full execution test would require mocking the job system)
        // For now, just verify the structure is correct
        assert_eq!(order[0], vec!["job1"]);
        assert_eq!(order[1], vec!["job2"]);

        // The channel rx would receive job status updates during actual execution:
        // - Update::Job(JobUpdate { job_id: "job1", status: Pending })
        // - Update::Job(JobUpdate { job_id: "job1", status: Running })
        // - Update::Job(JobUpdate { job_id: "job1", status: Succeeded })
        // - Update::Job(JobUpdate { job_id: "job2", status: Pending })
        // - Update::Job(JobUpdate { job_id: "job2", status: Running })
        // - Update::Job(JobUpdate { job_id: "job2", status: Succeeded })
        drop(rx); // Verify channel was created
    }

    #[test]
    fn test_workspace_creation_and_cleanup() {
        use crate::flow::Workspace;

        // Create a flow with workspace definitions
        let mut jobs = HashMap::new();
        jobs.insert("job1".to_string(), Job {
            name: Some("Test Job".to_string()),
            runs_on: "ubuntu-latest".to_string(),
            needs: None,
            steps: vec![],
        });

        let flow = FlowDocument {
            api_version: "ferri.flow/v1alpha1".to_string(),
            kind: "Flow".to_string(),
            metadata: Metadata {
                name: "test-workspace-flow".to_string(),
                labels: None,
                annotations: None,
            },
            spec: FlowSpec {
                inputs: None,
                workspaces: Some(vec![
                    Workspace { name: "data".to_string() },
                    Workspace { name: "logs".to_string() },
                ]),
                jobs,
            },
        };

        let (tx, _rx) = crossbeam_channel::unbounded();
        let orchestrator = FlowOrchestrator::new(
            flow,
            Path::new("/tmp"),
            tx,
            HashMap::new(),
        );

        // Create workspaces
        let workspace_root = orchestrator.create_workspace_directories().unwrap();

        // Verify root directory was created
        assert!(workspace_root.exists());
        assert!(workspace_root.is_dir());

        // Verify workspace subdirectories were created
        let data_workspace = workspace_root.join("data");
        let logs_workspace = workspace_root.join("logs");
        assert!(data_workspace.exists());
        assert!(data_workspace.is_dir());
        assert!(logs_workspace.exists());
        assert!(logs_workspace.is_dir());

        // Test cleanup guard
        {
            let _guard = WorkspaceCleanupGuard::new(workspace_root.clone());
            // Guard goes out of scope here
        }

        // Verify directory was cleaned up
        assert!(!workspace_root.exists());
    }

    #[test]
    fn test_workspace_paths_mapping() {
        use crate::flow::Workspace;
        use std::path::PathBuf;

        // Create a flow with workspaces
        let mut jobs = HashMap::new();
        jobs.insert("job1".to_string(), Job {
            name: Some("Test Job".to_string()),
            runs_on: "ubuntu-latest".to_string(),
            needs: None,
            steps: vec![],
        });

        let flow = FlowDocument {
            api_version: "ferri.flow/v1alpha1".to_string(),
            kind: "Flow".to_string(),
            metadata: Metadata {
                name: "test-flow".to_string(),
                labels: None,
                annotations: None,
            },
            spec: FlowSpec {
                inputs: None,
                workspaces: Some(vec![
                    Workspace { name: "data".to_string() },
                    Workspace { name: "cache".to_string() },
                ]),
                jobs,
            },
        };

        let (tx, _rx) = crossbeam_channel::unbounded();
        let orchestrator = FlowOrchestrator::new(
            flow,
            Path::new("/tmp"),
            tx,
            HashMap::new(),
        );

        // Test workspace path building
        let workspace_root = PathBuf::from("/tmp/test-workspaces");
        let workspace_paths = orchestrator.build_workspace_paths(&workspace_root);

        assert_eq!(workspace_paths.len(), 2);
        assert_eq!(
            workspace_paths.get("data").unwrap(),
            &workspace_root.join("data")
        );
        assert_eq!(
            workspace_paths.get("cache").unwrap(),
            &workspace_root.join("cache")
        );
    }
}<|MERGE_RESOLUTION|>--- conflicted
+++ resolved
@@ -407,7 +407,6 @@
         cmd.arg("-c").arg(command);
         cmd.current_dir(base_path);
 
-<<<<<<< HEAD
         // Mount workspaces by setting environment variables
         if let Some(step_ws) = step_workspaces {
             for ws in step_ws {
@@ -423,10 +422,6 @@
                 }
             }
         }
-=======
-        // Set FERRI_OUTPUT_FILE environment variable
-        cmd.env("FERRI_OUTPUT_FILE", &output_file);
->>>>>>> 56f09543
 
         // Add user-provided environment variables
         if let Some(env_vars) = env {
